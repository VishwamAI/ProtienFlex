# MIT License
# 
# Copyright (c) 2024 VishwamAI
# 
# Permission is hereby granted, free of charge, to any person obtaining a copy
# of this software and associated documentation files (the "Software"), to deal
# in the Software without restriction, including without limitation the rights
# to use, copy, modify, merge, publish, distribute, sublicense, and/or sell
# copies of the Software, and to permit persons to whom the Software is
# furnished to do so, subject to the following conditions:
# 
# The above copyright notice and this permission notice shall be included in all
# copies or substantial portions of the Software.
# 
# THE SOFTWARE IS PROVIDED "AS IS", WITHOUT WARRANTY OF ANY KIND, EXPRESS OR
# IMPLIED, INCLUDING BUT NOT LIMITED TO THE WARRANTIES OF MERCHANTABILITY,
# FITNESS FOR A PARTICULAR PURPOSE AND NONINFRINGEMENT. IN NO EVENT SHALL THE
# AUTHORS OR COPYRIGHT HOLDERS BE LIABLE FOR ANY CLAIM, DAMAGES OR OTHER
# LIABILITY, WHETHER IN AN ACTION OF CONTRACT, TORT OR OTHERWISE, ARISING FROM,
# OUT OF OR IN CONNECTION WITH THE SOFTWARE OR THE USE OR OTHER DEALINGS IN THE
# SOFTWARE.

"""Module for molecular dynamics simulations using OpenMM"""
import openmm as mm
import openmm.app as app
import openmm.unit as unit
import numpy as np
import torch
from typing import Dict, Optional, Tuple, List
import logging
from pathlib import Path

logger = logging.getLogger(__name__)

class MolecularDynamics:
    def __init__(self, device: Optional[str] = None):
        """Initialize molecular dynamics simulation with device detection"""
        # Automatic device detection for OpenMM
        self.platform = self._setup_platform(device)
        self.properties = {}
        if self.platform.getName() == 'CUDA':
            self.properties = {'CudaPrecision': 'mixed'}

        logger.info(f"Using OpenMM platform: {self.platform.getName()}")

    def _setup_platform(self, device: Optional[str] = None) -> mm.Platform:
        """Setup OpenMM platform with device detection"""
        available_platforms = [mm.Platform.getPlatform(i).getName()
                             for i in range(mm.Platform.getNumPlatforms())]

        if device == 'cuda' and 'CUDA' in available_platforms:
            return mm.Platform.getPlatformByName('CUDA')
        elif device == 'cpu' and 'CPU' in available_platforms:
            return mm.Platform.getPlatformByName('CPU')

        # Automatic selection based on availability
        for platform in ['CUDA', 'OpenCL', 'CPU']:
            if platform in available_platforms:
                return mm.Platform.getPlatformByName(platform)

        raise RuntimeError("No suitable OpenMM platform found")

    def setup_simulation(self, pdb_file: str, forcefield: str = 'amber14-all.xml') -> Tuple[app.Simulation, app.Modeller]:
        """Setup molecular dynamics simulation"""
        try:
            # Load protein structure
            pdb = app.PDBFile(pdb_file)

            # Initial vacuum minimization to remove bad contacts
            vacuum_ff = app.ForceField('amber14/protein.ff14SB.xml')
            vacuum_modeller = app.Modeller(pdb.topology, pdb.positions)

            # Define residue templates
            templates = {}
            for chain in vacuum_modeller.topology.chains():
                residues = list(chain.residues())
                for i, res in enumerate(residues):
                    if i == 0:  # First residue in chain
                        templates[res] = "NALA" if res.name in ["ALA", "NAL"] else f"N{res.name}"
                    elif i == len(residues) - 1:  # Last residue
                        templates[res] = "CALA" if res.name in ["ALA", "CAL"] else f"C{res.name}"

            # Create vacuum system for initial minimization
            vacuum_system = vacuum_ff.createSystem(
                vacuum_modeller.topology,
                nonbondedMethod=app.NoCutoff,
                constraints=app.HBonds,
                rigidWater=True,
                residueTemplates=templates
            )

            # Add harmonic restraints to heavy atoms
            force = mm.CustomExternalForce("k*((x-x0)^2+(y-y0)^2+(z-z0)^2)")
            force.addGlobalParameter("k", 100.0 * unit.kilojoules_per_mole/unit.nanometer**2)
            force.addPerParticleParameter("x0")
            force.addPerParticleParameter("y0")
            force.addPerParticleParameter("z0")

            # Add restraints to all heavy atoms
            positions = vacuum_modeller.positions
            for i, atom in enumerate(vacuum_modeller.topology.atoms()):
                if atom.element.mass > 2.0 * unit.daltons:
                    force.addParticle(i, positions[i].value_in_unit(unit.nanometers))
            vacuum_system.addForce(force)

            # Simple integrator for vacuum minimization with smaller timestep
            vacuum_integrator = mm.LangevinIntegrator(
                300*unit.kelvin,
                1.0/unit.picosecond,
                0.0005*unit.picoseconds
            )
            vacuum_integrator.setConstraintTolerance(1e-6)

            # Create vacuum simulation
            vacuum_sim = app.Simulation(
                vacuum_modeller.topology,
                vacuum_system,
                vacuum_integrator,
                self.platform,
                self.properties
            )

            # Perform staged vacuum minimization
            vacuum_sim.context.setPositions(vacuum_modeller.positions)
            logger.info("Starting vacuum minimization...")
            vacuum_sim.minimizeEnergy(maxIterations=50, tolerance=100.0)
            vacuum_sim.minimizeEnergy(maxIterations=50, tolerance=10.0)

            # Get minimized positions
            minimized_positions = vacuum_sim.context.getState(getPositions=True).getPositions()

            # Now set up full system with solvent
            forcefield = app.ForceField('amber14/protein.ff14SB.xml', 'amber14/tip3p.xml')
            modeller = app.Modeller(pdb.topology, minimized_positions)

            # Add solvent with explicit templates and proper periodic box
            modeller.addSolvent(
                forcefield,
                model='tip3p',
                padding=2.0*unit.nanometers,  # Increased padding for stability
                neutralize=True,
                positiveIon='Na+',
                negativeIon='Cl-',
                ionicStrength=0.1*unit.molar,
                residueTemplates=templates
            )

            # Create system with periodic boundary conditions and constraints
            system = forcefield.createSystem(
                modeller.topology,
                nonbondedMethod=app.PME,
                nonbondedCutoff=0.9*unit.nanometers,  # Reduced cutoff for stability
                constraints=app.HBonds,
                rigidWater=True,
                ewaldErrorTolerance=0.0005,
                hydrogenMass=1.5*unit.amu,
                residueTemplates=templates
            )

            # Add barostat for pressure control with reduced frequency
            barostat = mm.MonteCarloBarostat(1.0*unit.atmospheres, 300*unit.kelvin, 50)
            system.addForce(barostat)

            # Create integrator with appropriate parameters for stability
            integrator = mm.LangevinMiddleIntegrator(
                300*unit.kelvin,
                1.0/unit.picosecond,
                0.002*unit.picoseconds
            )
            integrator.setConstraintTolerance(1e-5)

            # Create simulation
            simulation = app.Simulation(
                modeller.topology,
                system,
                integrator,
                self.platform,
                self.properties
            )

            # Set positions
            simulation.context.setPositions(modeller.positions)

            return simulation, modeller

        except Exception as e:
            logger.error(f"Error setting up simulation: {e}")
            raise

    def minimize_and_equilibrate(self, simulation: app.Simulation) -> Dict:
        """Minimize and equilibrate the system"""
        try:
            # Energy minimization with careful constraints
            logger.info("Starting energy minimization...")
            simulation.context.setPositions(simulation.context.getState(getPositions=True).getPositions())

            # Initial minimization with strong position restraints
            force = mm.HarmonicBondForce()
            force.setUsesPeriodicBoundaryConditions(True)

            # Add restraints to all heavy atoms
            positions = simulation.context.getState(getPositions=True).getPositions()
            reference_positions = []
            atom_indices = []
            for i, atom in enumerate(simulation.topology.atoms()):
                if atom.element.mass > 2.0 * unit.daltons:
                    reference_positions.append(positions[i])
                    atom_indices.append(i)

            # Add harmonic restraints
            k = 1000.0 * unit.kilojoules_per_mole/unit.nanometer**2
            for i, atom_idx in enumerate(atom_indices):
                force.addBond(atom_idx, atom_idx, 0.0 * unit.nanometer, k)

            # Add force to system and get index
            force_index = simulation.system.addForce(force)

            # Careful minimization in stages
            simulation.minimizeEnergy(maxIterations=100, tolerance=100.0)
            simulation.minimizeEnergy(maxIterations=100, tolerance=10.0)
            simulation.minimizeEnergy(maxIterations=100, tolerance=1.0)

            # Get minimized state
            state = simulation.context.getState(
                getPositions=True,
                getVelocities=True,
                getForces=True,
                getEnergy=True,
                enforcePeriodicBox=True
            )

            # Create new simulation for equilibration
            logger.info("Starting equilibration...")
            equil_integrator = mm.LangevinMiddleIntegrator(
                300*unit.kelvin,           # Temperature
                1/unit.picosecond,         # Friction coefficient
                0.002*unit.picoseconds     # Time step
            )
            equil_integrator.setConstraintTolerance(1e-5)

            equil_simulation = app.Simulation(
                simulation.topology,
                simulation.system,
                equil_integrator,
                self.platform,
                self.properties
            )

            # Transfer state to new simulation
            equil_simulation.context.setState(state)
            equil_simulation.context.setVelocitiesToTemperature(300*unit.kelvin)

            # Get force from equilibration context
            restraint_force = equil_simulation.system.getForce(force_index)

            # Staged equilibration with gradually relaxing restraints
            stages = [(1000.0, 100), (100.0, 100), (10.0, 100), (1.0, 100), (0.1, 100)]
            for k_restraint, steps in stages:
                # Update force constants for all restraints
                k = k_restraint * unit.kilojoules_per_mole/unit.nanometer**2
                for i in range(restraint_force.getNumBonds()):
                    particle1, particle2, length, _ = restraint_force.getBondParameters(i)
                    restraint_force.setBondParameters(i, particle1, particle2, length, k)
                restraint_force.updateParametersInContext(equil_simulation.context)
                equil_simulation.step(steps)

                # Check for numerical stability
                state = equil_simulation.context.getState(getEnergy=True, getPositions=True)
                energy = state.getPotentialEnergy().value_in_unit(unit.kilojoules_per_mole)
                positions = state.getPositions(asNumpy=True).value_in_unit(unit.nanometers)

                if np.any(np.isnan(energy)) or np.any(np.isnan(positions)):
                    logger.error("NaN detected in energy or positions during equilibration")
                    logger.debug(f"Energy: {energy}")
                    logger.debug(f"Positions shape: {positions.shape}")
                    raise ValueError("Numerical instability detected during equilibration")

            # Get system state
            state = equil_simulation.context.getState(
                getEnergy=True,
                getPositions=True,
                getVelocities=True
            )

            # Calculate temperature and extract numerical values
            kinetic_energy = state.getKineticEnergy().value_in_unit(unit.kilojoules_per_mole)
            n_atoms = len(list(simulation.topology.atoms()))
            temperature = (2.0 * kinetic_energy) / (3.0 * n_atoms * unit.MOLAR_GAS_CONSTANT_R.value_in_unit(unit.kilojoules_per_mole/unit.kelvin))

            return {
                'potential_energy': state.getPotentialEnergy().value_in_unit(unit.kilojoules_per_mole),
                'kinetic_energy': kinetic_energy,
                'temperature': temperature
            }

        except Exception as e:
            logger.error(f"Error in minimization/equilibration: {e}")
            raise

    def run_dynamics(self, simulation: app.Simulation, steps: int = 5000) -> Dict:
        """Run molecular dynamics simulation"""
        try:
            # Run dynamics
            logger.info(f"Running dynamics for {steps} steps...")
            simulation.step(steps)

            # Get final state
            state = simulation.context.getState(
                getEnergy=True,
                getPositions=True,
                getVelocities=True
            )

            return {
                'potential_energy': state.getPotentialEnergy().value_in_unit(unit.kilojoules_per_mole),
                'kinetic_energy': state.getKineticEnergy().value_in_unit(unit.kilojoules_per_mole),
                'temperature': state.getKineticEnergy() / (0.5 * unit.MOLAR_GAS_CONSTANT_R * len(list(simulation.topology.atoms()))),
                'positions': state.getPositions(asNumpy=True).value_in_unit(unit.nanometers)
            }

        except Exception as e:
            logger.error(f"Error running dynamics: {e}")
            raise

    def analyze_trajectory(self, positions: np.ndarray) -> Dict:
        """Analyze molecular dynamics trajectory"""
        try:
            # Calculate RMSD and other structural properties
            rmsd = np.sqrt(np.mean(np.sum((positions - positions[0])**2, axis=1)))

            return {
                'rmsd': rmsd,
                'average_structure': np.mean(positions, axis=0),
                'structure_variance': np.var(positions, axis=0)
            }

        except Exception as e:
            logger.error(f"Error analyzing trajectory: {e}")
            raise

class EnhancedSampling(MolecularDynamics):
    """Enhanced sampling methods for molecular dynamics simulations"""
<<<<<<< HEAD
    def __init__(self, device: Optional[str] = None, n_replicas: int = 4):
        """Initialize enhanced sampling simulation"""
        super().__init__(device)
        self.n_replicas = n_replicas
        self.replicas = []
        self.temperatures = None
        self._setup_replicas()

    def _setup_replicas(self) -> bool:
        """Initialize replica exchange simulation setup"""
        try:
            # Set up temperature ladder
            min_temp = 300.0
            max_temp = 400.0
            self.temperatures = np.exp(np.linspace(
                np.log(min_temp),
                np.log(max_temp),
                self.n_replicas
            ))

            # Initialize replicas
            for temp in self.temperatures:
                replica = {
                    'temperature': temp,
                    'simulation': None,
                    'state': None
                }
                self.replicas.append(replica)

            return True
        except Exception as e:
            logger.error(f"Error setting up replicas: {e}")
            return False

    def setup_replica_simulations(self, pdb_file: str, forcefield: str = 'amber14-all.xml') -> bool:
        """Set up OpenMM systems for all replicas"""
        try:
            for i, replica in enumerate(self.replicas):
                # Setup simulation for each replica
                simulation, modeller = self.setup_simulation(pdb_file, forcefield)

                # Update integrator temperature
                integrator = simulation.context.getIntegrator()
                integrator.setTemperature(replica['temperature'] * unit.kelvin)

                replica['simulation'] = simulation
                replica['state'] = modeller

            return True
        except Exception as e:
            logger.error(f"Error setting up replica simulations: {e}")
            return False

    def run_replica_exchange(self, n_steps: int, exchange_interval: int = 1000) -> Dict:
        """Run replica exchange molecular dynamics"""
        try:
            exchange_stats = {'accepted': 0, 'total': 0}

            for step in range(n_steps):
                # Run dynamics for all replicas
                for replica in self.replicas:
                    replica['simulation'].step(1)

                # Attempt exchanges at specified interval
                if step % exchange_interval == 0:
                    self._attempt_exchanges(exchange_stats)

            return {
                'exchange_stats': exchange_stats,
                'final_temperatures': [r['temperature'] for r in self.replicas],
                'potential_energies': [r['simulation'].context.getState(getEnergy=True).getPotentialEnergy().value_in_unit(unit.kilojoules_per_mole)
                                     for r in self.replicas]
            }

        except Exception as e:
            logger.error(f"Error during replica exchange: {e}")
            raise

    def _attempt_exchanges(self, stats: Dict) -> None:
        """Attempt exchanges between neighboring replicas"""
        try:
            for i in range(self.n_replicas - 1):
                # Calculate exchange probability
                beta_i = 1.0 / (0.0083144621 * self.replicas[i]['temperature'])
                beta_j = 1.0 / (0.0083144621 * self.replicas[i+1]['temperature'])

                energy_i = self.replicas[i]['simulation'].context.getState(getEnergy=True).getPotentialEnergy()
                energy_j = self.replicas[i+1]['simulation'].context.getState(getEnergy=True).getPotentialEnergy()

                delta = (beta_i - beta_j) * (energy_i - energy_j)

                stats['total'] += 1
                if delta < 0 or np.random.random() < np.exp(-delta):
                    # Exchange coordinates
                    state_i = self.replicas[i]['simulation'].context.getState(getPositions=True)
                    state_j = self.replicas[i+1]['simulation'].context.getState(getPositions=True)

                    self.replicas[i]['simulation'].context.setPositions(state_j.getPositions())
                    self.replicas[i+1]['simulation'].context.setPositions(state_i.getPositions())

                    stats['accepted'] += 1

        except Exception as e:
            logger.error(f"Error during exchange attempt: {e}")
=======

    def __init__(self, device: Optional[str] = None):
        """Initialize enhanced sampling with device detection"""
        super().__init__(device)
        self.replicas = []
        self.umbrella_windows = []

    def setup_replica_exchange(self, pdb_file: str, n_replicas: int = 4,
                             temp_range: Tuple[float, float] = (300.0, 400.0)) -> List[app.Simulation]:
        """Setup replica exchange molecular dynamics (REMD)"""
        try:
            # Create replicas at different temperatures
            temperatures = np.linspace(temp_range[0], temp_range[1], n_replicas)
            self.replicas = []

            for temp in temperatures:
                # Setup base simulation
                sim, modeller = self.setup_simulation(pdb_file)

                # Modify integrator temperature
                integrator = mm.LangevinMiddleIntegrator(
                    temp*unit.kelvin,
                    1.0/unit.picosecond,
                    0.002*unit.picoseconds
                )
                integrator.setConstraintTolerance(1e-5)

                # Create new simulation with modified temperature
                replica = app.Simulation(
                    sim.topology,
                    sim.system,
                    integrator,
                    self.platform,
                    self.properties
                )

                # Set positions and velocities
                replica.context.setPositions(sim.context.getState(getPositions=True).getPositions())
                replica.context.setVelocitiesToTemperature(temp*unit.kelvin)

                self.replicas.append(replica)

            return self.replicas

        except Exception as e:
            logger.error(f"Error setting up replica exchange: {e}")
            raise

    def run_replica_exchange(self, exchange_steps: int = 1000,
                           dynamics_steps: int = 1000) -> List[Dict]:
        """Run replica exchange molecular dynamics"""
        try:
            if not self.replicas:
                raise ValueError("No replicas found. Run setup_replica_exchange first.")

            results = []

            # Run dynamics and exchanges
            for _ in range(exchange_steps):
                # Run dynamics for each replica
                for replica in self.replicas:
                    replica.step(dynamics_steps)

                # Attempt exchanges between neighboring replicas
                for i in range(len(self.replicas)-1):
                    success = self._attempt_exchange(self.replicas[i], self.replicas[i+1])
                    if success:
                        logger.info(f"Exchange successful between replicas {i} and {i+1}")

                # Collect state information
                states = []
                for replica in self.replicas:
                    state = replica.context.getState(getEnergy=True)
                    states.append({
                        'potential_energy': state.getPotentialEnergy().value_in_unit(unit.kilojoules_per_mole),
                        'kinetic_energy': state.getKineticEnergy().value_in_unit(unit.kilojoules_per_mole),
                        'temperature': state.getKineticEnergy() / (0.5 * unit.MOLAR_GAS_CONSTANT_R *
                                     len(list(replica.topology.atoms())))
                    })
                results.append(states)

            return results

        except Exception as e:
            logger.error(f"Error running replica exchange: {e}")
            raise

    def _attempt_exchange(self, replica1: app.Simulation,
                         replica2: app.Simulation) -> bool:
        """Attempt a replica exchange between two simulations"""
        try:
            # Get states and energies
            state1 = replica1.context.getState(getEnergy=True, getPositions=True)
            state2 = replica2.context.getState(getEnergy=True, getPositions=True)

            energy1 = state1.getPotentialEnergy()
            energy2 = state2.getPotentialEnergy()

            # Get temperatures
            temp1 = replica1.integrator.getTemperature()
            temp2 = replica2.integrator.getTemperature()

            # Calculate Metropolis criterion
            delta = (1/temp1 - 1/temp2) * (energy1 - energy2)
            delta = delta.value_in_unit(unit.kilojoules_per_mole/unit.kelvin)

            # Accept or reject exchange
            if delta < 0 or np.random.random() < np.exp(-delta):
                # Exchange positions
                pos1 = state1.getPositions()
                pos2 = state2.getPositions()
                replica1.context.setPositions(pos2)
                replica2.context.setPositions(pos1)
                return True

            return False

        except Exception as e:
            logger.error(f"Error attempting replica exchange: {e}")
>>>>>>> e056dafd
            raise<|MERGE_RESOLUTION|>--- conflicted
+++ resolved
@@ -340,230 +340,90 @@
 
 class EnhancedSampling(MolecularDynamics):
     """Enhanced sampling methods for molecular dynamics simulations"""
-<<<<<<< HEAD
-    def __init__(self, device: Optional[str] = None, n_replicas: int = 4):
+
+    def __init__(self, device: Optional[str] = None):
         """Initialize enhanced sampling simulation"""
         super().__init__(device)
-        self.n_replicas = n_replicas
         self.replicas = []
-        self.temperatures = None
-        self._setup_replicas()
-
-    def _setup_replicas(self) -> bool:
-        """Initialize replica exchange simulation setup"""
-        try:
-            # Set up temperature ladder
-            min_temp = 300.0
-            max_temp = 400.0
-            self.temperatures = np.exp(np.linspace(
-                np.log(min_temp),
-                np.log(max_temp),
-                self.n_replicas
-            ))
-
-            # Initialize replicas
+        self.temperatures = []
+
+    def _setup_replicas(self, n_replicas: int, min_temp: float = 300.0, max_temp: float = 400.0):
+        """Setup replica temperature ladder"""
+        # Generate temperature ladder using geometric progression
+        self.temperatures = [
+            min_temp * (max_temp/min_temp)**(i/(n_replicas-1))
+            for i in range(n_replicas)
+        ]
+        logger.info(f"Temperature ladder: {self.temperatures}")
+
+    def setup_replica_simulations(self, pdb_file: str, n_replicas: int = 4) -> List[app.Simulation]:
+        """Setup multiple replica simulations at different temperatures"""
+        try:
+            self._setup_replicas(n_replicas)
+            self.replicas = []
+
             for temp in self.temperatures:
-                replica = {
-                    'temperature': temp,
-                    'simulation': None,
-                    'state': None
-                }
-                self.replicas.append(replica)
-
-            return True
-        except Exception as e:
-            logger.error(f"Error setting up replicas: {e}")
-            return False
-
-    def setup_replica_simulations(self, pdb_file: str, forcefield: str = 'amber14-all.xml') -> bool:
-        """Set up OpenMM systems for all replicas"""
-        try:
-            for i, replica in enumerate(self.replicas):
-                # Setup simulation for each replica
-                simulation, modeller = self.setup_simulation(pdb_file, forcefield)
-
-                # Update integrator temperature
-                integrator = simulation.context.getIntegrator()
-                integrator.setTemperature(replica['temperature'] * unit.kelvin)
-
-                replica['simulation'] = simulation
-                replica['state'] = modeller
-
-            return True
+                sim, _ = self.setup_simulation(pdb_file)
+                sim.context.setVelocitiesToTemperature(temp * unit.kelvin)
+                self.replicas.append(sim)
+
+            return self.replicas
+
         except Exception as e:
             logger.error(f"Error setting up replica simulations: {e}")
-            return False
-
-    def run_replica_exchange(self, n_steps: int, exchange_interval: int = 1000) -> Dict:
+            raise
+
+    def run_replica_exchange(self, n_steps: int = 1000, exchange_interval: int = 100):
         """Run replica exchange molecular dynamics"""
         try:
-            exchange_stats = {'accepted': 0, 'total': 0}
+            if not self.replicas:
+                raise ValueError("No replicas set up. Call setup_replica_simulations first.")
 
             for step in range(n_steps):
                 # Run dynamics for all replicas
-                for replica in self.replicas:
-                    replica['simulation'].step(1)
-
-                # Attempt exchanges at specified interval
-                if step % exchange_interval == 0:
-                    self._attempt_exchanges(exchange_stats)
-
-            return {
-                'exchange_stats': exchange_stats,
-                'final_temperatures': [r['temperature'] for r in self.replicas],
-                'potential_energies': [r['simulation'].context.getState(getEnergy=True).getPotentialEnergy().value_in_unit(unit.kilojoules_per_mole)
-                                     for r in self.replicas]
-            }
+                for i, sim in enumerate(self.replicas):
+                    sim.step(exchange_interval)
+
+                # Attempt exchanges between neighboring replicas
+                if (step + 1) % exchange_interval == 0:
+                    self._attempt_exchanges()
 
         except Exception as e:
             logger.error(f"Error during replica exchange: {e}")
             raise
 
-    def _attempt_exchanges(self, stats: Dict) -> None:
+    def _attempt_exchanges(self):
         """Attempt exchanges between neighboring replicas"""
         try:
-            for i in range(self.n_replicas - 1):
+            for i in range(len(self.replicas)-1):
+                # Get energies and positions
+                state_i = self.replicas[i].context.getState(getEnergy=True)
+                state_j = self.replicas[i+1].context.getState(getEnergy=True)
+
+                energy_i = state_i.getPotentialEnergy()
+                energy_j = state_j.getPotentialEnergy()
+
                 # Calculate exchange probability
-                beta_i = 1.0 / (0.0083144621 * self.replicas[i]['temperature'])
-                beta_j = 1.0 / (0.0083144621 * self.replicas[i+1]['temperature'])
-
-                energy_i = self.replicas[i]['simulation'].context.getState(getEnergy=True).getPotentialEnergy()
-                energy_j = self.replicas[i+1]['simulation'].context.getState(getEnergy=True).getPotentialEnergy()
-
-                delta = (beta_i - beta_j) * (energy_i - energy_j)
-
-                stats['total'] += 1
+                beta_i = 1.0 / (0.0083144621 * self.temperatures[i])
+                beta_j = 1.0 / (0.0083144621 * self.temperatures[i+1])
+
+                delta = (beta_i - beta_j) * (energy_j - energy_i)
+
                 if delta < 0 or np.random.random() < np.exp(-delta):
-                    # Exchange coordinates
-                    state_i = self.replicas[i]['simulation'].context.getState(getPositions=True)
-                    state_j = self.replicas[i+1]['simulation'].context.getState(getPositions=True)
-
-                    self.replicas[i]['simulation'].context.setPositions(state_j.getPositions())
-                    self.replicas[i+1]['simulation'].context.setPositions(state_i.getPositions())
-
-                    stats['accepted'] += 1
+                    # Exchange temperatures
+                    self.temperatures[i], self.temperatures[i+1] = (
+                        self.temperatures[i+1],
+                        self.temperatures[i]
+                    )
+
+                    # Update velocities for new temperatures
+                    self.replicas[i].context.setVelocitiesToTemperature(
+                        self.temperatures[i] * unit.kelvin
+                    )
+                    self.replicas[i+1].context.setVelocitiesToTemperature(
+                        self.temperatures[i+1] * unit.kelvin
+                    )
 
         except Exception as e:
             logger.error(f"Error during exchange attempt: {e}")
-=======
-
-    def __init__(self, device: Optional[str] = None):
-        """Initialize enhanced sampling with device detection"""
-        super().__init__(device)
-        self.replicas = []
-        self.umbrella_windows = []
-
-    def setup_replica_exchange(self, pdb_file: str, n_replicas: int = 4,
-                             temp_range: Tuple[float, float] = (300.0, 400.0)) -> List[app.Simulation]:
-        """Setup replica exchange molecular dynamics (REMD)"""
-        try:
-            # Create replicas at different temperatures
-            temperatures = np.linspace(temp_range[0], temp_range[1], n_replicas)
-            self.replicas = []
-
-            for temp in temperatures:
-                # Setup base simulation
-                sim, modeller = self.setup_simulation(pdb_file)
-
-                # Modify integrator temperature
-                integrator = mm.LangevinMiddleIntegrator(
-                    temp*unit.kelvin,
-                    1.0/unit.picosecond,
-                    0.002*unit.picoseconds
-                )
-                integrator.setConstraintTolerance(1e-5)
-
-                # Create new simulation with modified temperature
-                replica = app.Simulation(
-                    sim.topology,
-                    sim.system,
-                    integrator,
-                    self.platform,
-                    self.properties
-                )
-
-                # Set positions and velocities
-                replica.context.setPositions(sim.context.getState(getPositions=True).getPositions())
-                replica.context.setVelocitiesToTemperature(temp*unit.kelvin)
-
-                self.replicas.append(replica)
-
-            return self.replicas
-
-        except Exception as e:
-            logger.error(f"Error setting up replica exchange: {e}")
-            raise
-
-    def run_replica_exchange(self, exchange_steps: int = 1000,
-                           dynamics_steps: int = 1000) -> List[Dict]:
-        """Run replica exchange molecular dynamics"""
-        try:
-            if not self.replicas:
-                raise ValueError("No replicas found. Run setup_replica_exchange first.")
-
-            results = []
-
-            # Run dynamics and exchanges
-            for _ in range(exchange_steps):
-                # Run dynamics for each replica
-                for replica in self.replicas:
-                    replica.step(dynamics_steps)
-
-                # Attempt exchanges between neighboring replicas
-                for i in range(len(self.replicas)-1):
-                    success = self._attempt_exchange(self.replicas[i], self.replicas[i+1])
-                    if success:
-                        logger.info(f"Exchange successful between replicas {i} and {i+1}")
-
-                # Collect state information
-                states = []
-                for replica in self.replicas:
-                    state = replica.context.getState(getEnergy=True)
-                    states.append({
-                        'potential_energy': state.getPotentialEnergy().value_in_unit(unit.kilojoules_per_mole),
-                        'kinetic_energy': state.getKineticEnergy().value_in_unit(unit.kilojoules_per_mole),
-                        'temperature': state.getKineticEnergy() / (0.5 * unit.MOLAR_GAS_CONSTANT_R *
-                                     len(list(replica.topology.atoms())))
-                    })
-                results.append(states)
-
-            return results
-
-        except Exception as e:
-            logger.error(f"Error running replica exchange: {e}")
-            raise
-
-    def _attempt_exchange(self, replica1: app.Simulation,
-                         replica2: app.Simulation) -> bool:
-        """Attempt a replica exchange between two simulations"""
-        try:
-            # Get states and energies
-            state1 = replica1.context.getState(getEnergy=True, getPositions=True)
-            state2 = replica2.context.getState(getEnergy=True, getPositions=True)
-
-            energy1 = state1.getPotentialEnergy()
-            energy2 = state2.getPotentialEnergy()
-
-            # Get temperatures
-            temp1 = replica1.integrator.getTemperature()
-            temp2 = replica2.integrator.getTemperature()
-
-            # Calculate Metropolis criterion
-            delta = (1/temp1 - 1/temp2) * (energy1 - energy2)
-            delta = delta.value_in_unit(unit.kilojoules_per_mole/unit.kelvin)
-
-            # Accept or reject exchange
-            if delta < 0 or np.random.random() < np.exp(-delta):
-                # Exchange positions
-                pos1 = state1.getPositions()
-                pos2 = state2.getPositions()
-                replica1.context.setPositions(pos2)
-                replica2.context.setPositions(pos1)
-                return True
-
-            return False
-
-        except Exception as e:
-            logger.error(f"Error attempting replica exchange: {e}")
->>>>>>> e056dafd
             raise